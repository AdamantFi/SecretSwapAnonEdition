--- conflicted
+++ resolved
@@ -195,7 +195,7 @@
         Token::Scrt => {
             // first hop is SCRT
             msgs.push(
-                // finalize the route at the end, to make sure the route was fully taken
+                // build swap msg for the next hop
                 CosmosMsg::Wasm(WasmMsg::Execute {
                     contract_addr: first_hop.pair_address,
                     callback_code_hash: first_hop.pair_code_hash,
@@ -210,52 +210,8 @@
                         expected_return: None,
                         // set the recepient of the swap to be this contract (the router)
                         to: Some(env.contract.address.clone()),
-<<<<<<< HEAD
                     })?,
                     send: vec![Coin::new(amount.u128(), "uscrt")],
-=======
-                    })?),
-                    None,
-                    256,
-                    token_code_hash,
-                    token_address,
-                )?);
-            } else if first_hop.from_token.native_denom == Some("uscrt".into()) {
-                // first hop is SCRT
-                msgs.push(
-                        // build swap msg for the next hop                    CosmosMsg::Wasm(WasmMsg::Execute {
-                        contract_addr: first_hop.pair_address,
-                        callback_code_hash: first_hop.pair_code_hash,
-                        msg: to_binary(&NativeSwap::Swap {
-                            offer_asset: Asset {
-                                amount,
-                                info: AssetInfo::NativeToken {
-                                    denom: "uscrt".into(),
-                                },
-                            },
-                            // set expected_return to None because we don't care about slippage mid-route
-                            expected_return: None,
-                            // set the recepient of the swap to be this contract (the router)
-                            to: Some(env.contract.address.clone()),
-                        })?,
-                        send: vec![Coin::new(amount.u128(), "uscrt")],
-                    }),
-                );
-            } else {
-                // shouldn't be here because we've tested this a few lines before
-                return Err(StdError::generic_err(
-                    "cannot build swap message for first hop",
-                ));
-            }
-
-            msgs.push(
-                // finalize the route at the end, to make sure the route was completed successfully
-                CosmosMsg::Wasm(WasmMsg::Execute {
-                    contract_addr: env.contract.address.clone(),
-                    callback_code_hash: env.contract_code_hash.clone(),
-                    msg: to_binary(&HandleMsg::FinalizeRoute {})?,
-                    send: vec![],
->>>>>>> ee352598
                 }),
             );
         }
