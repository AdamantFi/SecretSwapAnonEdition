--- conflicted
+++ resolved
@@ -162,15 +162,12 @@
             contract_addr: CanonicalAddr::default(),
             asset_infos: raw_infos,
             token_code_hash: config.pair_code_hash.clone(),
-<<<<<<< HEAD
+            asset0_volume: Uint128(0),
+            asset1_volume: Uint128(0),
             factory: Factory {
                 address: env.contract.address.clone(),
                 code_hash: env.contract_code_hash.clone(),
             },
-=======
-            asset0_volume: Uint128(0),
-            asset1_volume: Uint128(0),
->>>>>>> 233ac285
         },
     )?;
 
